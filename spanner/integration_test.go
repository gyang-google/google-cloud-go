--- conflicted
+++ resolved
@@ -4714,79 +4714,6 @@
 	DisableGfeLatencyAndHeaderMissingCountViews()
 }
 
-<<<<<<< HEAD
-func TestIntegration_WithDirectedReadOptions(t *testing.T) {
-	t.Parallel()
-	// DirectedReadOptions for PG is supported, however we test only for Google SQL.
-	skipUnsupportedPGTest(t)
-
-	ctxTimeout := 5 * time.Minute
-	ctx, cancel := context.WithTimeout(context.Background(), ctxTimeout)
-	defer cancel()
-	// Set up testing environment.
-	client, _, cleanup := prepareIntegrationTest(ctx, t, DefaultSessionPoolConfig, statements[testDialect][singerDDLStatements])
-	defer cleanup()
-
-	directedReadOptions := &sppb.DirectedReadOptions{
-		Replicas: &sppb.DirectedReadOptions_IncludeReplicas_{
-			IncludeReplicas: &sppb.DirectedReadOptions_IncludeReplicas{
-				ReplicaSelections: []*sppb.DirectedReadOptions_ReplicaSelection{
-					{
-						Location: "us-west1",
-						Type:     sppb.DirectedReadOptions_ReplicaSelection_READ_ONLY,
-					},
-				},
-				AutoFailover: true,
-			},
-		},
-	}
-
-	writes := []struct {
-		row []interface{}
-		ts  time.Time
-	}{
-		{row: []interface{}{1, "Marc", "Foo"}},
-		{row: []interface{}{2, "Tars", "Bar"}},
-		{row: []interface{}{3, "Alpha", "Beta"}},
-		{row: []interface{}{4, "Last", "End"}},
-	}
-	// Try to write four rows through the Apply API.
-	for i, w := range writes {
-		var err error
-		m := InsertOrUpdate("Singers",
-			[]string{"SingerId", "FirstName", "LastName"},
-			w.row)
-		if writes[i].ts, err = client.Apply(ctx, []*Mutation{m}, ApplyAtLeastOnce()); err != nil {
-			t.Fatal(err)
-		}
-	}
-
-	want := [][]interface{}{{int64(1), "Marc", "Foo"}, {int64(3), "Alpha", "Beta"}, {int64(4), "Last", "End"}}
-
-	// Test DirectedReadOptions for ReadOnlyTransaction.ReadWithOptions
-	got, err := readAll(client.ReadOnlyTransaction().ReadWithOptions(ctx, "Singers", KeySets(Key{1}, Key{3}, Key{4}), []string{"SingerId", "FirstName", "LastName"},
-		&ReadOptions{DirectedReadOptions: directedReadOptions}))
-	if err != nil {
-		t.Errorf("DirectedReadOptions using ReadOptions returns error %v, want nil", err)
-	}
-	if !testEqual(got, want) {
-		t.Errorf("got unexpected result in DirectedReadOptions test: %v, want %v", got, want)
-	}
-
-	// Test DirectedReadOptions for ReadOnlyTransaction.QueryWithOptions
-	singersQuery := "SELECT SingerId, FirstName, LastName FROM Singers WHERE SingerId IN (@p1, @p2, @p3)"
-	got, err = readAll(client.Single().QueryWithOptions(ctx, Statement{
-		singersQuery,
-		map[string]interface{}{"p1": int64(1), "p2": int64(3), "p3": int64(4)},
-	}, QueryOptions{DirectedReadOptions: directedReadOptions}))
-
-	if err != nil {
-		t.Errorf("DirectedReadOptions using QueryOptions returns error %v, want nil", err)
-	}
-
-	if !testEqual(got, want) {
-		t.Errorf("got unexpected result in DirectedReadOptions test: %v, want %v", got, want)
-=======
 func TestIntegration_Bit_Reversed_Sequence(t *testing.T) {
 	skipEmulatorTest(t)
 	t.Parallel()
@@ -4997,7 +4924,80 @@
 				t.Errorf("BIT REVERSED SEQUENECES error=%v, wantErr: %v", gotErr, tt.wantErr)
 			}
 		})
->>>>>>> e29ba0cb
+	}
+}
+
+func TestIntegration_WithDirectedReadOptions(t *testing.T) {
+	t.Parallel()
+	// DirectedReadOptions for PG is supported, however we test only for Google SQL.
+	skipUnsupportedPGTest(t)
+
+	ctxTimeout := 5 * time.Minute
+	ctx, cancel := context.WithTimeout(context.Background(), ctxTimeout)
+	defer cancel()
+	// Set up testing environment.
+	client, _, cleanup := prepareIntegrationTest(ctx, t, DefaultSessionPoolConfig, statements[testDialect][singerDDLStatements])
+	defer cleanup()
+
+	directedReadOptions := &sppb.DirectedReadOptions{
+		Replicas: &sppb.DirectedReadOptions_IncludeReplicas_{
+			IncludeReplicas: &sppb.DirectedReadOptions_IncludeReplicas{
+				ReplicaSelections: []*sppb.DirectedReadOptions_ReplicaSelection{
+					{
+						Location: "us-west1",
+						Type:     sppb.DirectedReadOptions_ReplicaSelection_READ_ONLY,
+					},
+				},
+				AutoFailover: true,
+			},
+		},
+	}
+
+	writes := []struct {
+		row []interface{}
+		ts  time.Time
+	}{
+		{row: []interface{}{1, "Marc", "Foo"}},
+		{row: []interface{}{2, "Tars", "Bar"}},
+		{row: []interface{}{3, "Alpha", "Beta"}},
+		{row: []interface{}{4, "Last", "End"}},
+	}
+	// Try to write four rows through the Apply API.
+	for i, w := range writes {
+		var err error
+		m := InsertOrUpdate("Singers",
+			[]string{"SingerId", "FirstName", "LastName"},
+			w.row)
+		if writes[i].ts, err = client.Apply(ctx, []*Mutation{m}, ApplyAtLeastOnce()); err != nil {
+			t.Fatal(err)
+		}
+	}
+
+	want := [][]interface{}{{int64(1), "Marc", "Foo"}, {int64(3), "Alpha", "Beta"}, {int64(4), "Last", "End"}}
+
+	// Test DirectedReadOptions for ReadOnlyTransaction.ReadWithOptions
+	got, err := readAll(client.ReadOnlyTransaction().ReadWithOptions(ctx, "Singers", KeySets(Key{1}, Key{3}, Key{4}), []string{"SingerId", "FirstName", "LastName"},
+		&ReadOptions{DirectedReadOptions: directedReadOptions}))
+	if err != nil {
+		t.Errorf("DirectedReadOptions using ReadOptions returns error %v, want nil", err)
+	}
+	if !testEqual(got, want) {
+		t.Errorf("got unexpected result in DirectedReadOptions test: %v, want %v", got, want)
+	}
+
+	// Test DirectedReadOptions for ReadOnlyTransaction.QueryWithOptions
+	singersQuery := "SELECT SingerId, FirstName, LastName FROM Singers WHERE SingerId IN (@p1, @p2, @p3)"
+	got, err = readAll(client.Single().QueryWithOptions(ctx, Statement{
+		singersQuery,
+		map[string]interface{}{"p1": int64(1), "p2": int64(3), "p3": int64(4)},
+	}, QueryOptions{DirectedReadOptions: directedReadOptions}))
+
+	if err != nil {
+		t.Errorf("DirectedReadOptions using QueryOptions returns error %v, want nil", err)
+	}
+
+	if !testEqual(got, want) {
+		t.Errorf("got unexpected result in DirectedReadOptions test: %v, want %v", got, want)
 	}
 }
 
